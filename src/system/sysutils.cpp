--- conflicted
+++ resolved
@@ -165,30 +165,6 @@
     tv->tv_sec = (long)((now.ns100 - 116444736000000000LL) / 10000000LL); 
 }
 
-<<<<<<< HEAD
-void clock_gettime(int, struct timespec *ts)
-{
-    static LARGE_INTEGER cps;
-    static bool haveCps = false;
-    
-    if (!haveCps) {
-        QueryPerformanceFrequency(&cps);
-        haveCps = true;
-    }
-
-    LARGE_INTEGER counter;
-    QueryPerformanceCounter(&counter);
-
-    //!!! check this
-    ts->tv_sec = counter.QuadPart / cps.QuadPart;
-    double sub = double(counter.QuadPart % cps.QuadPart);
-    sub = sub / cps.QuadPart;
-    sub = sub * 1000000000.;
-    ts->tv_nsec = long(sub) ;
-}
-
-=======
->>>>>>> 12db9e65
 void usleep(unsigned long usec)
 {
     ::Sleep(usec == 0 ? 0 : usec < 1000 ? 1 : usec / 1000);
